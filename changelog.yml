--- conflicted
+++ resolved
@@ -3,7 +3,6 @@
 ---
 releases:
 
-<<<<<<< HEAD
   v1.4.0:
     changes:
       added:
@@ -16,7 +15,7 @@
         - Support for both current and anticipated future standards
           (POSIX.1-2024, SUSv5).
         - Full transparency with actual getconf values in output.
-=======
+
   v1.3.4:
     changes:
       fixed:
@@ -26,7 +25,6 @@
       changed:
         - Removed unnecessary readline dependencies from CI scripts.
         - Improved code formatting for better readability.
->>>>>>> d89ff9ad
 
   v1.3.3:
     changes:
