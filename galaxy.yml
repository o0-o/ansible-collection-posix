# vim: ts=2:sw=2:sts=2:et:ft=yaml
# -*- mode: yaml; yaml-indent-offset: 2; indent-tabs-mode: nil; -*-
---

namespace: o0_o
name: posix
<<<<<<< HEAD
version: 1.4.0
=======
version: 1.3.4
>>>>>>> d89ff9ad
readme: README.md
authors:
  - oØ.o (@o0-o)
description: >
  POSIX-compatible Ansible plugins with raw fallback support for minimal
  systems.
license: GPL-3.0-or-later
tags:
  - collection
  - command
  - slurp
  - raw
  - template
  - posix
  - lineinfile
  - deduplication
  - facts
repository: https://github.com/o0-o/ansible-collection-posix
issues: https://github.com/o0-o/ansible-collection-posix/issues
dependencies:
  o0_o.utils: ">=1.0.0"
build_ignore:
  - .git
  - .github
  - .venv
  - .direnv
  - .wip
  - .pytest_cache
  - .mypy_cache
  - tests/output
  - __pycache__<|MERGE_RESOLUTION|>--- conflicted
+++ resolved
@@ -4,11 +4,7 @@
 
 namespace: o0_o
 name: posix
-<<<<<<< HEAD
 version: 1.4.0
-=======
-version: 1.3.4
->>>>>>> d89ff9ad
 readme: README.md
 authors:
   - oØ.o (@o0-o)
